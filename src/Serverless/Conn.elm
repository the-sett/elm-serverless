--- conflicted
+++ resolved
@@ -3,11 +3,7 @@
     , config, model, updateModel
     , request, id, method, header, route
     , respond, updateResponse, send, toSent, unsent, mapUnsent
-<<<<<<< HEAD
-    , textBody, jsonBody
-=======
     , textBody, jsonBody, binaryBody
->>>>>>> 445912c4
     , interop
     , init, jsonEncodedResponse, interopCalls, interopClear
     )
